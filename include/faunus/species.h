#ifndef FAUNUS_SPECIES_H
#define FAUNUS_SPECIES_H

#ifndef SWIG
#include <faunus/common.h>
#include <faunus/json.h>
#include <faunus/physconst.h>
#include <faunus/textio.h>
#include <faunus/point.h>
#include <faunus/slump.h>
#endif

namespace Faunus {

  /**
   * @brief Base class for property data
   *
   * Used to collect properties for atoms, molecules etc.
   */
  struct PropertyBase {
    typedef unsigned char Tid;
<<<<<<< HEAD
    typedef bool Thydrophobic;
    AtomData();
    Tid id;            //!< Identification number
    double sigma,      //!< LJ diameter [angstrom]
           eps,        //!< LJ epsilon [kJ/mol] (pair potentials should convert to kT)
           radius,     //!< Radius [angstrom]
           muscalar,   //!< Dipole momentscalar [e\f$ \AA \f$]
           mw,         //!< Weight [g/mol]
           charge,     //!< Charge/valency [e]
           activity,   //!< Chemical activity [mol/l]
           chemPot,
           dp,         //!< Translational displacement parameter [angstrom]
           dprot,      //!< Rotational displacement parameter [degrees]
           mean,       //!< Mean value... (charge, sasa, etc.)
           variance,   //!< Spread around AtomData::mean
      
           len,        //!< Spherocylinder length [\f$ \AA \f$]
           half_len,   //!< Spherocylinder half length [\f$ \AA \f$]
           pangl,      //!< Angle of attrative patch on PatchySpherocylinder [degrees]
           panglsw,    //!< Angle of angluar switch on sides of patch on PatchySpherocylinder [degrees]
           pdis,       //!< Distance to which attraction is flat (typicaly end of repulsion) on attrative patch on PatchySpherocylinder [\f$ \AA \f$]
           pswitch,    //!< Distance on which attraction switches to zero on PatchySpherocylinder [\f$ \AA \f$]
           chiral_angle,//!< Angle of chirality (rotation of patch) on PatchySpherocylinder [degrees]
           betaC,      //!< Value of the charge distribution (inverse) width [\f$ \AA^{-1} \f$]
           betaD,      //!< Value of the dipole distribution (inverse) width [\f$ \AA^{-1} \f$] 
           betaQ;      //!< Value of the quadrupole distribution (inverse) width [\f$ \AA^{-1} \f$] 
    Point mu;
    short int patchtype;     //!< If patchy particle, which type of patch
    Thydrophobic hydrophobic;//!< Are we hydrophobic?
    Tensor<double>
      alpha,           //!< Polarizability
      theta;           //!< Quadrupole moment
    string name;       //!< Name. Avoid spaces.
    bool operator==(const AtomData &d) const { return (*this==d); }
=======
    typedef picojson::object::value_type Tjson;
    std::string name;  //!< Unique, user-defined name
    Tid id;            //!< Unique id (automatically set by `PropertyVector`)
    virtual void readJSON(const Tjson&)=0; //!< Process single json entry
    virtual ~PropertyBase() {};
    PropertyBase() : name("UNK") {}
>>>>>>> b28c1377
  };

  /**
   * @brief Storage for atomic properties
   *
   * This stores properties about single atoms and can be used together
   * with `PropertyVector`. Values can be read from a JSON
   * object with the following format:
   *
   * ~~~~
   * "Na" : { "q": 1.0, "r":1.9, "mw":22.99 }, // sodium ion
   * ~~~~
   *
   * or more advanced,
   *
   * ~~~~
   * "pol" :
   *    {
   *      "r":2.0,
   *      "mu":"1.3 0.1 0",
   *      "alpha":"1.1   0   0  2.3   0    1",    // Matrix input in 
   *      "theta":"2.4 0.3   0  1.8   0  3.2"     // (xx, xy, xz, yy, yz, zz) form
   *    }
   * ~~~~
   *
   * The key of type string is the `name` followed, in no particular order,
   * by properties:
   *
   * Key           | Description
   * :------------ | :-------------------------------------------------------
   * `activity`    | Chemical activity for grand canonical MC [mol/l]
   * `alpha`       | Polarizability in units of [\f$ 4\pi\epsilon_0 \f$]
   * `dp`          | Translational displacement parameter [angstrom] 
   * `dprot`       | Rotational displacement parameter [degrees] (will be converted to radians)
   * `eps`         | Epsilon energy scaling commonly used for Lennard-Jones interactions etc. [kJ/mol] 
   * `hydrophobic` | Is the particle hydrophobic? [true/false]
   * `mu`          | Dipole moment vector [Debye]
   * `theta`       | Quadrupole moment tensor [Debye \f$ \unicode{x212B} \f$]
   * `mw`          | Molecular weight [g/mol]
   * `patchtype`   | Patchtype for sphero-cylinders
   * `q`           | Valency / partial charge number [e]
   * `r`           | Radius = `sigma/2` [angstrom]
   * `sigma`       | `2*r` [angstrom] (overrides radius)
   * `tfe`         | Transfer free energy [J/mol/angstrom^2/M] (default: 0)
   */

  struct AtomData : public PropertyBase {
    using PropertyBase::Tjson;
    double sigma,            //!< LJ diameter [angstrom]
           eps,              //!< LJ epsilon [kJ/mol] (pair potentials should convert to kT)
           radius,           //!< Radius [angstrom]
           muscalar,         //!< Dipole momentscalar [e \f$ \unicode{x212B} \f$]
           mw,               //!< Weight [g/mol]
           charge,           //!< Charge/valency [e]
           activity,         //!< Chemical activity [mol/l]
           dp,               //!< Translational displacement parameter [angstrom]
           dprot,            //!< Rotational displacement parameter [degrees]
           mean,             //!< Mean value... (charge, sasa, etc.)
           variance,         //!< Spread around AtomData::mean
           len,              //!< Spherocylinder length [angstrom]
           half_len,         //!< Spherocylinder half length [angstrom]
           pangl,            //!< Angle of attrative patch on PSC [degrees]
           panglsw,          //!< Angle of angluar switch on sides of patch on PSC [degrees]
           pdis,             //!< Dist. to which attraction is flat on attrative patch on PSC [angstrom]
           pswitch,          //!< Distance on which attraction switches to zero on PSC [angstrom]
           chiral_angle,     //!< Angle of chirality (rotation of patch) on PSC [degrees]
           betaC,            //!< Value of the charge distribution (inverse) width [1/angstrom]
           betaD,            //!< Value of the dipole distribution (inverse) width [1/angstrom] 
           betaQ,            //!< Value of the quadrupole distribution (inverse) width [1/angstrom] 
           tfe;              //!< Transfer free energy (J/mol/angstrom^2/M)
    Point mu;                //!< Dipolemoment vector
    short int patchtype;     //!< If patchy particle, which type of patch
    bool hydrophobic;        //!< Are we hydrophobic?
    Tensor<double>
      alpha,                 //!< Polarizability
      theta;                 //!< Quadrupole moment

    bool operator==(const AtomData &d) const { return (*this==d); }

    /** @brief Constructor - by default data is initialized; mass set to unity */
    inline AtomData(const Tjson &atom=Tjson()) { readJSON(atom); }

    /** @brief Read data from a picojson object */
    inline void readJSON(const Tjson &atom) FOVERRIDE {
      name = atom.first;
      activity = json::value<double>(atom.second, "activity", 0);
      alpha << json::value<std::string>(atom.second, "alpha", "");
      alpha *= 4*pc::pi*pc::e0*(1e-10)*pc::kT()/(pc::e*pc::e);
      theta << json::value<std::string>(atom.second, "theta", "");
      theta *= 0.20819434; // Debye Å -> e Å^2
      dp = json::value<double>(atom.second, "dp", 0);
      dprot = json::value<double>(atom.second, "dprot", 0) * pc::pi / 180.; // deg->rads
      eps = json::value<double>(atom.second, "eps", 0);
      hydrophobic = json::value<bool>(atom.second, "hydrophobic", false);
      mu << json::value<std::string>(atom.second, "mu", "0 0 0");
      muscalar = mu.len()*pc::D2eA();
      if (mu.len()>1e-6)
        mu = mu/mu.len();
      mw = json::value<double>(atom.second, "Mw", 1.);
      charge = json::value<double>(atom.second, "q", 0);
      radius = json::value<double>(atom.second, "r", 0);
      sigma = 2*radius;
      sigma = json::value<double>(atom.second, "sigma", sigma);
      radius = sigma/2;
      tfe = json::value<double>(atom.second, "tfe", 0);
      half_len = 0.5 * json::value<double>(atom.second, "len", 0);
      patchtype = json::value<double>(atom.second, "patchtype", 0);
      pswitch = json::value<double>(atom.second, "patchswitch", 0);
      pdis = json::value<double>(atom.second, "patchdistance", 0);
      pangl = json::value<double>(atom.second, "patchangle", 0)/180.0*pc::pi;
      panglsw = json::value<double>(atom.second, "patchangleswitch", 0)/180.0*pc::pi;
      chiral_angle = json::value<double>(atom.second, "patchchiralangle", 0)/180.0*pc::pi;
      betaC = json::value<double>(atom.second, "betaC", pc::infty);
      betaD = json::value<double>(atom.second, "betaD", pc::infty);
      betaQ = json::value<double>(atom.second, "betaQ", pc::infty);
    }
  };

  /**
   * @brief Container for properties accessible either by index or string
   *
   * @details
   * This is a specialization of `std::vector` where the elements
   * must by derived from `PropertyBase` and can be inserted only
   * using `push_back()`. This enforces that `id` of the data
   * is always equal to the vector index. Elements can be accessed
   * by either index of string matching. Due to compatibility, a
   * default fallback property is added upon construction (index 0);
   *
   * Example:
   *
   * ~~~~
   * struct MyProp : public PropertyBase {
   *   double mass;
   * };
   *
   * PropertyVector<MyProp> v;
   *
   * MyProp d;
   * d.name="oxygen";
   * v.push_back(d);
   * v["oxygen"].mass = 15.999;
   *
   * for (auto i : v)
   *   std::cout << i.name << " " << i.mass << "\n"
   * ~~~~
   *
   * Element access complexity by `string` is linear with size so be
   * careful. For constant speed, use direct access.
   */
  template<class Tproperty, class base=std::vector<Tproperty> >
    class PropertyVector : private base {
      protected:
        string jsonfile; // keep name of json file
        string name;     // name of properties
      public:
        using typename base::value_type;
        using typename base::size_type;
        using typename base::iterator;
        using typename base::reference;
        using typename base::const_iterator;
        using typename base::const_reference;

        /** @brief Add element at the end */
        void push_back(const value_type &d) {
          base::push_back(d);
          base::back().id = base::size()-1;
        }

        iterator begin() { return base::begin(); } //!< Iterator
        iterator end() { return base::end(); }     //!< Iterator
        const_iterator begin() const { return base::begin(); } //!< Iterator
        const_iterator end() const { return base::end(); } //!< Iterator
        size_type size() const { return base::size(); } //!< Size
        bool empty() const { return base::empty(); } //!< Empty test

        /** @brief Find element by name */
        const_iterator find(const string &name) const {
          for (auto &i : *this)
            if (i.name==name)
              return begin()+i.id;
          return end();
        }

        /** @brief Access element */
        const_reference operator[](size_type i) const {
          assert( i==base::operator[](i).id && "Property out of sync");
          return base::operator[](i);
        }

        /** @brief Access element */
        reference operator[](size_type i) {
          assert( i==base::operator[](i).id && "Property out of sync");
          return base::operator[](i);
        }

        /**
         * @brief Access element by string - exception if not found. 
         * @details If not found, return default property at index 0
         */
        reference operator[](const std::string &name) {
          for (auto &i : *this)
            if (i.name==name)
              return i;
          return base::front(); // fallback
        }

        /**
         * @brief Read properties from JSON file
         * @param file Filename
         * @param section Section in JSON file to scan
         * @note All data is reset before loading
         */
        bool includefile(const string& file, const string& section) {
          jsonfile=file;
          base::resize(1); // keep default property
          auto j = json::open(file);
          for (auto &a : json::object(section, j) )
            push_back( value_type(a) );
          return ( empty() ? false : true );
        }

        PropertyVector() {
          push_back( value_type() ); // add default property
        }

        string info() {
          using namespace textio;
          char w=25;
          std::ostringstream o;
          o << header(name)
            << pad(SUB,w,"Number of entries:") << size() << endl;
          if (!jsonfile.empty())
            o << pad(SUB,w,"Input JSON file:") << jsonfile << endl;
          o << indent(SUB) << "Element info:";
          for (auto &i : *this) {
            if (i.id%10==0)
              o << endl << indent(SUBSUB);
            o << setw(SUBSUB+2) << std::left << i.name;
          }
          o << endl;
          return o.str();
        }
    };

  /**
   * @brief Class for loading and storing atomic properties
   * 
   * This will load atom properties from disk and store them in a
   * vector of `AtomData`. The file format is JSON (<http://www.json.org>)
   * and all atom properties must be inclosed in an object with
   * the keyword `atomlist`.
   * While not strictly JSON compliant, comments beginning
   * with `//` are allowed.
   *
   * For example:
   *
   *     {
   *       // All atoms reside inside the "atomlist" object.
   *       "atomlist" :
   *       {
   *         "Na" : { "q": 1.0, "r":1.9, "mw":22.99 }, // sodium ion
   *         "Cl" : { "q":-1.0, "r":1.7, "mw":35.45 }  // chloride ion
   *       }
   *     }
   *
   * Code example:
   *
   *     AtomMap a;
   *     a.includefile("atoms.json");   // load parameters
   *
   *     double s=a["Na"].sigma;        // get LJ sigma for sodium
   *
   *     PointParticle p;               // Copy properties to particle
   *     p = a["Cl"];
   *     std::cout << a[p.id].activity; // Get property via particle id
   *
   *     for (auto &i : a)              // Loop over all atoms
   *       std::cout << i.charge;
   *
   * Note that faunus currently has a global instance of `AtomMap`,
   * simply named `atom`. This can be accessed from anywhere.
   * 
   * @note
   * For simple JSON syntax highlighting in the VIM editor, add
   * the following to `~/.vimrc`:
   *
   *     au! BufRead,BufNewFile *.json set filetype=javascript
   */

  class AtomMap : public PropertyVector<AtomData> {
    public:
      typedef PropertyVector<AtomData> base;

      AtomMap() {
        base::name = "Atom Properties";
      }

      bool includefile(const string&); //!< Read JSON file
      bool includefile(InputMap&);     //!< Read JSON file given through `InputMap`

      /**
       * @brief Copy properties into particle vector.
       * @details Positions are left untouched!
       */
      template<typename Tpvec>
        void reset_properties(Tpvec &pvec) const {
          for (auto &i : pvec)
            i = base::at( i.id );
        }
  };

<<<<<<< HEAD
  /**
   * @brief Informattion about single Molecule type
   */
  class Molecule {
  public:
      Molecule() : activity(-1.0), initType(-1) , isAtomic(false) {}

      std::vector<particle::Tid> atoms;
      std::vector<p_vec> conformations; ///< \brief Conformations of molecule

      double activity;
      double chemPot;

      int initType;                 ///< \brief sets how inserted combination will be initialized

      // TODO
      // generate p_vec of this
      // list of moves

      string molName;         ///< \brief type of Molecule -> for group link
      MolID id;

      bool isAtomic; // set in GCMolecular, used only in GCM, here for conveniency

  };


  /**
   * @brief Topology of the system
   */
  class Topology {
  public:
      string filename;
      std::vector<Molecule > molecules;

      int molTypeCount() {return molecules.size();}

      p_vec& getRandomConformation(MolID molId) {
          assert(!molecules[molId].conformations.empty());
          return molecules[molId].conformations[slp_global.rand() % molecules[molId].conformations.size() ];
      }

      void pushConfiguration(string molName, p_vec& vec) {
          for(auto& mol:molecules) if(molName.compare(mol.molName) == 0) {
              pushConfiguration(mol.id, vec);
              break;
          }
      }

      void pushConfiguration(MolID molId, p_vec& vec) {
          molecules[molId].conformations.push_back(vec);
      }

      bool includefile(string topoFile);            //!< Append topology parameters from file

      /**
       * @brief Loads topology, sets molecules a grand canonical combinations
       * @param in
       */
      Topology() {}

      /** @brief Information string */
      string info();

};

  extern Topology topo;

extern AtomMap atom; //!< Global instance of AtomMap - can be accessed from anywhere
=======
  extern AtomMap atom; //!< Global instance of AtomMap - can be accessed from anywhere
>>>>>>> b28c1377
}//namespace
#endif<|MERGE_RESOLUTION|>--- conflicted
+++ resolved
@@ -17,51 +17,15 @@
    *
    * Used to collect properties for atoms, molecules etc.
    */
-  struct PropertyBase {
+  class PropertyBase {
+  public:
     typedef unsigned char Tid;
-<<<<<<< HEAD
-    typedef bool Thydrophobic;
-    AtomData();
-    Tid id;            //!< Identification number
-    double sigma,      //!< LJ diameter [angstrom]
-           eps,        //!< LJ epsilon [kJ/mol] (pair potentials should convert to kT)
-           radius,     //!< Radius [angstrom]
-           muscalar,   //!< Dipole momentscalar [e\f$ \AA \f$]
-           mw,         //!< Weight [g/mol]
-           charge,     //!< Charge/valency [e]
-           activity,   //!< Chemical activity [mol/l]
-           chemPot,
-           dp,         //!< Translational displacement parameter [angstrom]
-           dprot,      //!< Rotational displacement parameter [degrees]
-           mean,       //!< Mean value... (charge, sasa, etc.)
-           variance,   //!< Spread around AtomData::mean
-      
-           len,        //!< Spherocylinder length [\f$ \AA \f$]
-           half_len,   //!< Spherocylinder half length [\f$ \AA \f$]
-           pangl,      //!< Angle of attrative patch on PatchySpherocylinder [degrees]
-           panglsw,    //!< Angle of angluar switch on sides of patch on PatchySpherocylinder [degrees]
-           pdis,       //!< Distance to which attraction is flat (typicaly end of repulsion) on attrative patch on PatchySpherocylinder [\f$ \AA \f$]
-           pswitch,    //!< Distance on which attraction switches to zero on PatchySpherocylinder [\f$ \AA \f$]
-           chiral_angle,//!< Angle of chirality (rotation of patch) on PatchySpherocylinder [degrees]
-           betaC,      //!< Value of the charge distribution (inverse) width [\f$ \AA^{-1} \f$]
-           betaD,      //!< Value of the dipole distribution (inverse) width [\f$ \AA^{-1} \f$] 
-           betaQ;      //!< Value of the quadrupole distribution (inverse) width [\f$ \AA^{-1} \f$] 
-    Point mu;
-    short int patchtype;     //!< If patchy particle, which type of patch
-    Thydrophobic hydrophobic;//!< Are we hydrophobic?
-    Tensor<double>
-      alpha,           //!< Polarizability
-      theta;           //!< Quadrupole moment
-    string name;       //!< Name. Avoid spaces.
-    bool operator==(const AtomData &d) const { return (*this==d); }
-=======
     typedef picojson::object::value_type Tjson;
     std::string name;  //!< Unique, user-defined name
     Tid id;            //!< Unique id (automatically set by `PropertyVector`)
     virtual void readJSON(const Tjson&)=0; //!< Process single json entry
     virtual ~PropertyBase() {};
     PropertyBase() : name("UNK") {}
->>>>>>> b28c1377
   };
 
   /**
@@ -108,7 +72,8 @@
    * `tfe`         | Transfer free energy [J/mol/angstrom^2/M] (default: 0)
    */
 
-  struct AtomData : public PropertyBase {
+  class AtomData : public PropertyBase {
+  public:
     using PropertyBase::Tjson;
     double sigma,            //!< LJ diameter [angstrom]
            eps,              //!< LJ epsilon [kJ/mol] (pair potentials should convert to kT)
@@ -117,6 +82,7 @@
            mw,               //!< Weight [g/mol]
            charge,           //!< Charge/valency [e]
            activity,         //!< Chemical activity [mol/l]
+           chemPot,          //!< Chemical potential, calculated from activity
            dp,               //!< Translational displacement parameter [angstrom]
            dprot,            //!< Rotational displacement parameter [degrees]
            mean,             //!< Mean value... (charge, sasa, etc.)
@@ -148,6 +114,7 @@
     inline void readJSON(const Tjson &atom) FOVERRIDE {
       name = atom.first;
       activity = json::value<double>(atom.second, "activity", 0);
+      chemPot = log( activity*pc::Nav*1e-27);
       alpha << json::value<std::string>(atom.second, "alpha", "");
       alpha *= 4*pc::pi*pc::e0*(1e-10)*pc::kT()/(pc::e*pc::e);
       theta << json::value<std::string>(atom.second, "theta", "");
@@ -374,78 +341,133 @@
         }
   };
 
-<<<<<<< HEAD
-  /**
-   * @brief Informattion about single Molecule type
-   */
-  class Molecule {
-  public:
-      Molecule() : activity(-1.0), initType(-1) , isAtomic(false) {}
-
-      std::vector<particle::Tid> atoms;
-      std::vector<p_vec> conformations; ///< \brief Conformations of molecule
-
-      double activity;
-      double chemPot;
-
-      int initType;                 ///< \brief sets how inserted combination will be initialized
-
-      // TODO
-      // generate p_vec of this
-      // list of moves
-
-      string molName;         ///< \brief type of Molecule -> for group link
-      MolID id;
-
-      bool isAtomic; // set in GCMolecular, used only in GCM, here for conveniency
+    extern AtomMap atom; //!< Global instance of AtomMap - can be accessed from anywhere
+
+
+    /**
+     * @brief Informattion about single Molecule type
+     */
+    class MoleculeData  : public PropertyBase {
+        using PropertyBase::Tjson;
+    public:
+        /** @brief Constructor - by default data is initialized; mass set to unity */
+        inline MoleculeData(const Tjson &molecule=Tjson()) { readJSON(molecule); }
+
+        std::vector<particle::Tid> atoms;
+        std::vector<p_vec> conformations; ///< \brief Conformations of molecule
+
+        double activity;
+        double chemPot;
+
+        int initType;  ///< \brief sets how inserted combination will be initialized
+
+        bool isAtomic; // set in GCMolecular, used only in GCM, here for conveniency
+
+        bool operator==(const MoleculeData &d) const { return (*this==d); }
+
+        /** @brief Read data from a picojson object */
+        inline void readJSON(const Tjson &molecule) FOVERRIDE {
+            string::size_type pos = 0;
+            string::size_type oldPos = 0;
+            string token;
+            string line;
+
+            name = molecule.first;
+            activity = json::value<double>(molecule.second, "activity", 0);
+            chemPot = log( activity*pc::Nav*1e-27);
+
+            line = json::value<string>(molecule.second, "init", "Error");
+            initType=-1;
+            if(line.compare("POOL") == 0) initType = POOL;
+            if(line.compare("RANDOM") == 0) initType = RANDOM;
+
+            line = json::value<string>(molecule.second, "atoms", "Error");
+
+            // tokenize atoms string and save as atom TID
+            while(pos != string::npos) {
+                pos = line.find_first_of(',', oldPos);
+                token = line.substr(oldPos, pos-oldPos);
+                oldPos = pos+1;
+
+                for(auto &i : atom) {
+                    if(i.name.compare(token) == 0) {
+                        atoms.push_back(i.id);
+                        break;
+                    }
+                }
+            }
+        }
+    };
+
+
+    /**
+     * @brief The MoleculeMap class
+     */
+    class MoleculeMap : public PropertyVector<MoleculeData> {
+    public:
+        typedef PropertyVector<MoleculeData> base;
+
+        MoleculeMap() {
+          base::name = "Molecule Properties";
+        }
+
+        bool includefile(const std::string&); //!< Read JSON file
+        bool includefile(InputMap&);     //!< Read JSON file given through `InputMap`
+
+        int molTypeCount() {return size();}
+
+        p_vec& getRandomConformation(Tid molId) {
+            assert(!this->operator [](molId).conformations.empty());
+            return this->operator [](molId).conformations[slp_global.rand() % this->operator [](molId).conformations.size() ];
+        }
+
+        void pushConfiguration(string molName, p_vec& vec) {
+            for(auto& mol: *this)
+                if(molName.compare(mol.name) == 0) {
+                pushConfiguration(mol.id, vec);
+                break;
+            }
+        }
+
+        void pushConfiguration(Tid molId, p_vec& vec) {
+            this->operator [](molId).conformations.push_back(vec);
+        }
+
+        /** @brief Information string */
+        string info() {
+            char s=14;
+            using namespace textio;
+            ostringstream o;
+
+            o << header("Topology");
+
+            o << setw(4) << "" << std::left
+              << setw(s) << "Molecule" << setw(s) << "init"
+              << setw(s) << "atoms" << endl;
+
+            for (auto &i : *this) {
+
+                o << setw(4) << "" << setw(s) << i.name;
+
+                if(i.initType == RANDOM) o << setw(s) << "RANDOM";
+                else
+                    if(i.initType == POOL) o << setw(s) << "POOL";
+                    else o << setw(s) << "";
+
+                for ( auto j=i.atoms.begin(); j!=i.atoms.end(); ++j ) {
+                    o << setw(0) << atom[(*j)].name;
+
+                    if(j != i.atoms.end()-1)
+                        o<<",";
+                }
+                o<<"\n";
+            }
+
+            return o.str();
+        }
 
   };
 
-
-  /**
-   * @brief Topology of the system
-   */
-  class Topology {
-  public:
-      string filename;
-      std::vector<Molecule > molecules;
-
-      int molTypeCount() {return molecules.size();}
-
-      p_vec& getRandomConformation(MolID molId) {
-          assert(!molecules[molId].conformations.empty());
-          return molecules[molId].conformations[slp_global.rand() % molecules[molId].conformations.size() ];
-      }
-
-      void pushConfiguration(string molName, p_vec& vec) {
-          for(auto& mol:molecules) if(molName.compare(mol.molName) == 0) {
-              pushConfiguration(mol.id, vec);
-              break;
-          }
-      }
-
-      void pushConfiguration(MolID molId, p_vec& vec) {
-          molecules[molId].conformations.push_back(vec);
-      }
-
-      bool includefile(string topoFile);            //!< Append topology parameters from file
-
-      /**
-       * @brief Loads topology, sets molecules a grand canonical combinations
-       * @param in
-       */
-      Topology() {}
-
-      /** @brief Information string */
-      string info();
-
-};
-
-  extern Topology topo;
-
-extern AtomMap atom; //!< Global instance of AtomMap - can be accessed from anywhere
-=======
-  extern AtomMap atom; //!< Global instance of AtomMap - can be accessed from anywhere
->>>>>>> b28c1377
+  extern MoleculeMap molecule;
 }//namespace
 #endif